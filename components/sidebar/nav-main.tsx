--- conflicted
+++ resolved
@@ -2,12 +2,8 @@
 
 import Link from "next/link";
 
-<<<<<<< HEAD
+import { PlanEnum } from "@/ee/stripe/constants";
 import { ChevronRight, CrownIcon, type LucideIcon } from "lucide-react";
-=======
-import { PlanEnum } from "@/ee/stripe/constants";
-import { ChevronRight, type LucideIcon } from "lucide-react";
->>>>>>> 3afe1b76
 
 import {
   Collapsible,
