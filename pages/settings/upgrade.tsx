--- conflicted
+++ resolved
@@ -4,13 +4,9 @@
 import React from "react";
 
 import { useTeam } from "@/context/team-context";
-<<<<<<< HEAD
-import { CheckIcon, Users2Icon } from "lucide-react";
-=======
 import { getStripe } from "@/ee/stripe/client";
 import { PLANS } from "@/ee/stripe/utils";
-import { CheckIcon } from "lucide-react";
->>>>>>> 4ee6bd40
+import { CheckIcon, Users2Icon } from "lucide-react";
 
 import { Button } from "@/components/ui/button";
 import { Switch } from "@/components/ui/switch";
@@ -66,46 +62,16 @@
       Pro: {
         featureIntro: "Everything in Free, plus:",
         features: [
-<<<<<<< HEAD
-          <div
-            key="users"
-            className="flex items-center justify-between gap-x-8"
-          >
-            <div className="flex items-center gap-x-3">
-              <CheckIcon className="h-6 w-5 flex-none text-[#fb7a00]" />
-              <span>2 users included</span>
-            </div>
-            <TooltipProvider>
-              <Tooltip delayDuration={0}>
-                <TooltipTrigger asChild>
-                  <div className="cursor-help">
-                    <Users2Icon className="h-4 w-4 text-gray-500" />
-                  </div>
-                </TooltipTrigger>
-                <TooltipContent>
-                  <p>{PLAN_PRICING.Pro.extraUserPrice[period]}</p>
-                </TooltipContent>
-              </Tooltip>
-            </TooltipProvider>
-          </div>,
-          "100 documents",
+          "1 user included",
           "Unlimited links",
+          "300 documents",
           "Custom branding",
           "Folder organization",
           "Large file uploads",
-          "Require email verification",
-          "Video sharing and analytics",
-          "More file types: pppt, docx, excel",
-=======
-          "1 user included",
-          "300 documents",
-          "Unlimited links",
-          "Custom branding",
-          "Folder organization",
           // "Require email verification",
           "More file types: ppt, docx, excel",
->>>>>>> 4ee6bd40
-          "Papermark branding removed",
+          "Video sharing and analytics",
+          "Remove Papermark branding",
           "1-year analytics retention",
         ],
       },
@@ -142,7 +108,6 @@
             </span>
           </span>,
           "Unlimited folder levels",
-
           "Multi-file sharing",
           "Screen shield/fence protection",
           "Allow/Block list",
