import { NextApiRequest, NextApiResponse } from "next";

import { authOptions } from "@/pages/api/auth/[...nextauth]";
import { DocumentStorageType, Prisma } from "@prisma/client";
import { waitUntil } from "@vercel/functions";
import { getServerSession } from "next-auth/next";
import { parsePageId } from "notion-utils";

import { hashToken } from "@/lib/api/auth/token";
import { errorhandler } from "@/lib/errorHandler";
import notion from "@/lib/notion";
import prisma from "@/lib/prisma";
import { getTeamWithUsersAndDocument } from "@/lib/team/helper";
import {
  convertCadToPdfTask,
  convertFilesToPdfTask,
} from "@/lib/trigger/convert-files";
import { processVideo } from "@/lib/trigger/optimize-video-files";
import { convertPdfToImageRoute } from "@/lib/trigger/pdf-to-image-route";
import { CustomUser } from "@/lib/types";
import { getExtension, log } from "@/lib/utils";
import { conversionQueue } from "@/lib/utils/trigger-utils";
import { sendDocumentCreatedWebhook } from "@/lib/webhook/triggers/document-created";

export const config = {
  // in order to enable `waitUntil` function
  supportsResponseStreaming: true,
};

export default async function handle(
  req: NextApiRequest,
  res: NextApiResponse,
) {
  if (req.method === "GET") {
    // GET /api/teams/:teamId/documents
    const session = await getServerSession(req, res, authOptions);
    if (!session) {
      return res.status(401).end("Unauthorized");
    }

    const { teamId } = req.query as { teamId: string };
    const { query, sort } = req.query as { query?: string; sort?: string };
    const userId = (session.user as CustomUser).id;

    const usePagination = !!(query || sort);
    const page = usePagination ? (Number(req.query.page) || 1) : undefined;
    const limit = usePagination ? (Number(req.query.limit) || 10) : undefined;

    try {
      const team = await prisma.team.findUnique({
        where: {
          id: teamId,
          users: {
            some: {
              userId: userId,
            },
          },
        },
      });

      if (!team) {
        return res.status(404).end("Team not found");
      }

      let orderBy: Prisma.DocumentOrderByWithRelationInput;
      
      if (query || sort) {
        switch (sort) {
          case "createdAt":
            orderBy = { createdAt: "desc" };
            break;
          case "views":
            orderBy = { views: { _count: "desc" } };
            break;
          case "name":
            orderBy = { name: "asc" };
            break;
          case "links":
            orderBy = { links: { _count: "desc" } };
            break;
          default:
            orderBy = { createdAt: "desc" };
        }
      } else {
        orderBy = { createdAt: "desc" };
      }

      const totalDocuments = usePagination ? await prisma.document.count({
        where: {
          teamId: teamId,
          ...(query && {
            name: {
              contains: query,
              mode: "insensitive",
            },
          }),
          ...(!(query || sort) && {
            folderId: null,
          }),
        },
      }) : undefined;

      const documents = await prisma.document.findMany({
        where: {
          teamId: teamId,
          ...(query && {
            name: {
              contains: query,
              mode: "insensitive",
            },
          }),
          ...(!(query || sort) && {
            folderId: null,
          }),
        },
        orderBy,
        ...(usePagination && {
          skip: ((page as number) - 1) * (limit as number),
          take: limit,
        }),
        include: {
<<<<<<< HEAD
          ...(query && sort === "lastViewed" && {
            views: {
              select: { viewedAt: true },
              orderBy: { viewedAt: "desc" },
              take: 1,
            },
          }),
=======
          folder: {
            select: {
              name: true,
              path: true,
            },
          },
          ...(sort &&
            sort === "lastViewed" && {
              views: {
                select: { viewedAt: true },
                orderBy: { viewedAt: "desc" },
                take: 1,
              },
            }),
>>>>>>> 432637b7
          _count: {
            select: { links: true, views: true, versions: true },
          },
        },
      });

      let documentsWithFolderList = documents;
      
      if (query || sort) {
        documentsWithFolderList = await Promise.all(documents.map(async (doc) => {
          const folderNames = [];
          const pathSegments = doc.folder?.path?.split("/") || [];
          
          if (pathSegments.length > 0) {
            const folders = await prisma.folder.findMany({
              where: {
                teamId,
                path: {
                  in: pathSegments.map((_, index) => 
                    pathSegments.slice(0, index + 1).join("/")
                  )
                }
              },
              select: {
                path: true,
                name: true,
              },
              orderBy: {
                path: 'asc'
              }
            });
            folderNames.push(...folders.map(f => f.name));
          }
          return { ...doc, folderList: folderNames };
        }));
      }

<<<<<<< HEAD
      if ((query || sort) && sort === "lastViewed") {
        sortedDocuments = documents.sort((a, b) => {
=======
      // Sort after we have the complete list
      if (sort === "lastViewed") {
        documentsWithFolderList = documentsWithFolderList.sort((a, b) => {
>>>>>>> 432637b7
          const aLastView = a.views[0]?.viewedAt;
          const bLastView = b.views[0]?.viewedAt;

          if (!aLastView) return 1;
          if (!bLastView) return -1;

          return bLastView.getTime() - aLastView.getTime();
        });
      }

<<<<<<< HEAD
      if ((query || sort) && sort === "name") {
        sortedDocuments = documents.sort((a, b) =>
=======
      if (sort === "name") {
        documentsWithFolderList = documentsWithFolderList.sort((a, b) =>
>>>>>>> 432637b7
          a.name.toLowerCase().localeCompare(b.name.toLowerCase()),
        );
      }

<<<<<<< HEAD
      return res.status(200).json({
        documents: sortedDocuments,
        ...(usePagination && {
          pagination: {
            total: totalDocuments,
            pages: Math.ceil(totalDocuments! / limit!),
            currentPage: page,
            pageSize: limit,
          },
        }),
      });
=======
      return res.status(200).json(documentsWithFolderList);
>>>>>>> 432637b7
    } catch (error) {
      errorhandler(error, res);
    }
  } else if (req.method === "POST") {
    // POST /api/teams/:teamId/documents

    const { teamId } = req.query as { teamId: string };

    // Check for API token first
    const authHeader = req.headers.authorization;
    let userId: string;

    if (authHeader?.startsWith("Bearer ")) {
      const token = authHeader.replace("Bearer ", "");
      const hashedToken = hashToken(token);

      // Look up token in database
      const restrictedToken = await prisma.restrictedToken.findUnique({
        where: { hashedKey: hashedToken },
        select: { userId: true, teamId: true },
      });

      // Check if token exists
      if (!restrictedToken) {
        return res.status(401).json({ error: "Unauthorized" });
      }

      // Check if token is for the correct team
      if (restrictedToken.teamId !== teamId) {
        return res.status(401).json({ error: "Unauthorized" });
      }

      userId = restrictedToken.userId;
    } else {
      // Fall back to session auth
      const session = await getServerSession(req, res, authOptions);
      if (!session) {
        return res.status(401).json({ error: "Unauthorized" });
      }
      userId = (session.user as CustomUser).id;
    }

    // Assuming data is an object with `name` and `description` properties
    const {
      name,
      url: fileUrl,
      storageType,
      numPages,
      type: fileType,
      folderPathName,
      contentType,
      createLink,
      fileSize,
    } = req.body as {
      name: string;
      url: string;
      storageType: DocumentStorageType;
      numPages?: number;
      type?: string;
      folderPathName?: string;
      contentType: string;
      createLink?: boolean;
      fileSize?: number;
    };

    try {
      const { team } = await getTeamWithUsersAndDocument({
        teamId,
        userId,
      });

      // Get passed type property or alternatively, the file extension and save it as the type
      const type = fileType || getExtension(name);

      // Check whether the Notion page is publically accessible or not
      if (type === "notion") {
        try {
          const pageId = parsePageId(fileUrl, { uuid: false });
          // if the page isn't accessible then end the process here.
          if (!pageId) {
            throw new Error("Notion page not found");
          }
          await notion.getPage(pageId);
        } catch (error) {
          return res
            .status(404)
            .end("This Notion page isn't publically available.");
        }
      }

      const folder = await prisma.folder.findUnique({
        where: {
          teamId_path: {
            teamId,
            path: "/" + folderPathName,
          },
        },
        select: {
          id: true,
        },
      });

      // determine if the document is download only
      const isDownloadOnly = type === "zip" || type === "map";

      // Save data to the database
      const document = await prisma.document.create({
        data: {
          name: name,
          numPages: numPages,
          file: fileUrl,
          originalFile: fileUrl,
          contentType: contentType,
          type: type,
          storageType,
          ownerId: userId,
          teamId: teamId,
          downloadOnly: isDownloadOnly,
          ...(createLink && {
            links: {
              create: {
                teamId,
              },
            },
          }),
          versions: {
            create: {
              file: fileUrl,
              originalFile: fileUrl,
              contentType: contentType,
              type: type,
              storageType,
              numPages: numPages,
              isPrimary: true,
              versionNumber: 1,
              fileSize: fileSize,
            },
          },
          folderId: folder?.id ? folder.id : null,
        },
        include: {
          links: true,
          versions: true,
        },
      });

      if (type === "docs" || type === "slides") {
        await convertFilesToPdfTask.trigger(
          {
            documentId: document.id,
            documentVersionId: document.versions[0].id,
            teamId,
          },
          {
            idempotencyKey: `${teamId}-${document.versions[0].id}-docs`,
            tags: [
              `team_${teamId}`,
              `document_${document.id}`,
              `version:${document.versions[0].id}`,
            ],
            queue: conversionQueue(team.plan),
            concurrencyKey: teamId,
          },
        );
      }

      if (type === "cad") {
        await convertCadToPdfTask.trigger(
          {
            documentId: document.id,
            documentVersionId: document.versions[0].id,
            teamId,
          },
          {
            idempotencyKey: `${teamId}-${document.versions[0].id}-cad`,
            tags: [
              `team_${teamId}`,
              `document_${document.id}`,
              `version:${document.versions[0].id}`,
            ],
            queue: conversionQueue(team.plan),
            concurrencyKey: teamId,
          },
        );
      }

      if (type === "video") {
        await processVideo.trigger(
          {
            videoUrl: fileUrl,
            teamId,
            docId: fileUrl.split("/")[1], // Extract doc_xxxx from teamId/doc_xxxx/filename
            documentVersionId: document.versions[0].id,
            fileSize: fileSize || 0,
          },
          {
            idempotencyKey: `${teamId}-${document.versions[0].id}`,
            tags: [
              `team_${teamId}`,
              `document_${document.id}`,
              `version:${document.versions[0].id}`,
            ],
            queue: conversionQueue(team.plan),
            concurrencyKey: teamId,
          },
        );
      }

      // skip triggering convert-pdf-to-image job for "notion" / "excel" documents
      if (type === "pdf") {
        await convertPdfToImageRoute.trigger(
          {
            documentId: document.id,
            documentVersionId: document.versions[0].id,
            teamId,
          },
          {
            idempotencyKey: `${teamId}-${document.versions[0].id}`,
            tags: [
              `team_${teamId}`,
              `document_${document.id}`,
              `version:${document.versions[0].id}`,
            ],
            queue: conversionQueue(team.plan),
            concurrencyKey: teamId,
          },
        );
      }

      waitUntil(
        sendDocumentCreatedWebhook({
          teamId,
          data: {
            document_id: document.id,
          },
        }),
      );

      return res.status(201).json(document);
    } catch (error) {
      log({
        message: `Failed to create document. \n\n*teamId*: _${teamId}_, \n\n*file*: ${fileUrl} \n\n ${error}`,
        type: "error",
      });
      errorhandler(error, res);
    }
  } else {
    // We only allow GET and POST requests
    res.setHeader("Allow", ["GET", "POST"]);
    return res.status(405).end(`Method ${req.method} Not Allowed`);
  }
}<|MERGE_RESOLUTION|>--- conflicted
+++ resolved
@@ -43,8 +43,8 @@
     const userId = (session.user as CustomUser).id;
 
     const usePagination = !!(query || sort);
-    const page = usePagination ? (Number(req.query.page) || 1) : undefined;
-    const limit = usePagination ? (Number(req.query.limit) || 10) : undefined;
+    const page = usePagination ? Number(req.query.page) || 1 : undefined;
+    const limit = usePagination ? Number(req.query.limit) || 10 : undefined;
 
     try {
       const team = await prisma.team.findUnique({
@@ -63,7 +63,7 @@
       }
 
       let orderBy: Prisma.DocumentOrderByWithRelationInput;
-      
+
       if (query || sort) {
         switch (sort) {
           case "createdAt":
@@ -85,20 +85,22 @@
         orderBy = { createdAt: "desc" };
       }
 
-      const totalDocuments = usePagination ? await prisma.document.count({
-        where: {
-          teamId: teamId,
-          ...(query && {
-            name: {
-              contains: query,
-              mode: "insensitive",
-            },
-          }),
-          ...(!(query || sort) && {
-            folderId: null,
-          }),
-        },
-      }) : undefined;
+      const totalDocuments = usePagination
+        ? await prisma.document.count({
+            where: {
+              teamId: teamId,
+              ...(query && {
+                name: {
+                  contains: query,
+                  mode: "insensitive",
+                },
+              }),
+              ...(!(query || sort) && {
+                folderId: null,
+              }),
+            },
+          })
+        : undefined;
 
       const documents = await prisma.document.findMany({
         where: {
@@ -119,22 +121,13 @@
           take: limit,
         }),
         include: {
-<<<<<<< HEAD
-          ...(query && sort === "lastViewed" && {
-            views: {
-              select: { viewedAt: true },
-              orderBy: { viewedAt: "desc" },
-              take: 1,
-            },
-          }),
-=======
           folder: {
             select: {
               name: true,
               path: true,
             },
           },
-          ...(sort &&
+          ...(query &&
             sort === "lastViewed" && {
               views: {
                 select: { viewedAt: true },
@@ -142,7 +135,6 @@
                 take: 1,
               },
             }),
->>>>>>> 432637b7
           _count: {
             select: { links: true, views: true, versions: true },
           },
@@ -150,44 +142,40 @@
       });
 
       let documentsWithFolderList = documents;
-      
+
       if (query || sort) {
-        documentsWithFolderList = await Promise.all(documents.map(async (doc) => {
-          const folderNames = [];
-          const pathSegments = doc.folder?.path?.split("/") || [];
-          
-          if (pathSegments.length > 0) {
-            const folders = await prisma.folder.findMany({
-              where: {
-                teamId,
-                path: {
-                  in: pathSegments.map((_, index) => 
-                    pathSegments.slice(0, index + 1).join("/")
-                  )
-                }
-              },
-              select: {
-                path: true,
-                name: true,
-              },
-              orderBy: {
-                path: 'asc'
-              }
-            });
-            folderNames.push(...folders.map(f => f.name));
-          }
-          return { ...doc, folderList: folderNames };
-        }));
-      }
-
-<<<<<<< HEAD
+        documentsWithFolderList = await Promise.all(
+          documents.map(async (doc) => {
+            const folderNames = [];
+            const pathSegments = doc.folder?.path?.split("/") || [];
+
+            if (pathSegments.length > 0) {
+              const folders = await prisma.folder.findMany({
+                where: {
+                  teamId,
+                  path: {
+                    in: pathSegments.map((_, index) =>
+                      pathSegments.slice(0, index + 1).join("/"),
+                    ),
+                  },
+                },
+                select: {
+                  path: true,
+                  name: true,
+                },
+                orderBy: {
+                  path: "asc",
+                },
+              });
+              folderNames.push(...folders.map((f) => f.name));
+            }
+            return { ...doc, folderList: folderNames };
+          }),
+        );
+      }
+
       if ((query || sort) && sort === "lastViewed") {
-        sortedDocuments = documents.sort((a, b) => {
-=======
-      // Sort after we have the complete list
-      if (sort === "lastViewed") {
         documentsWithFolderList = documentsWithFolderList.sort((a, b) => {
->>>>>>> 432637b7
           const aLastView = a.views[0]?.viewedAt;
           const bLastView = b.views[0]?.viewedAt;
 
@@ -198,20 +186,14 @@
         });
       }
 
-<<<<<<< HEAD
       if ((query || sort) && sort === "name") {
-        sortedDocuments = documents.sort((a, b) =>
-=======
-      if (sort === "name") {
         documentsWithFolderList = documentsWithFolderList.sort((a, b) =>
->>>>>>> 432637b7
           a.name.toLowerCase().localeCompare(b.name.toLowerCase()),
         );
       }
 
-<<<<<<< HEAD
       return res.status(200).json({
-        documents: sortedDocuments,
+        documents: documentsWithFolderList,
         ...(usePagination && {
           pagination: {
             total: totalDocuments,
@@ -221,9 +203,6 @@
           },
         }),
       });
-=======
-      return res.status(200).json(documentsWithFolderList);
->>>>>>> 432637b7
     } catch (error) {
       errorhandler(error, res);
     }
