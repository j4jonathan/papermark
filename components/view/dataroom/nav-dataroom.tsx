--- conflicted
+++ resolved
@@ -1,6 +1,4 @@
 import Link from "next/link";
-
-
 
 import React, { useEffect, useState } from "react";
 
@@ -32,13 +30,10 @@
   dataroomId,
   viewerId,
   conversationsEnabled,
-<<<<<<< HEAD
   enableIndexFile,
   isEmbedded,
   viewerEmail,
-=======
   isTeamMember,
->>>>>>> efb3cbac
 }: {
   allowDownload?: boolean;
   brand?: Partial<DataroomBrand>;
@@ -49,13 +44,10 @@
   dataroomId?: string;
   viewerId?: string;
   conversationsEnabled?: boolean;
-<<<<<<< HEAD
   enableIndexFile?: boolean;
   isEmbedded?: boolean;
   viewerEmail?: string;
-=======
   isTeamMember?: boolean;
->>>>>>> efb3cbac
 }) {
   const [loading, setLoading] = useState<boolean>(false);
   const [showConversations, setShowConversations] = useState<boolean>(false);
@@ -267,4 +259,4 @@
       ) : null}
     </nav>
   );
-};+}