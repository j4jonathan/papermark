import { useRouter } from "next/router";

import { useTeam } from "@/context/team-context";
import { FolderPlusIcon, PlusIcon } from "lucide-react";
<<<<<<< HEAD
import {
  ChevronLeftIcon,
  ChevronRightIcon,
  ChevronsLeftIcon,
  ChevronsRightIcon,
} from "lucide-react";

import useDocuments, { useRootFolders } from "@/lib/swr/use-documents";
=======

import { useRouter } from "next/router";
import useDocuments, { useRootFolders } from "@/lib/swr/use-documents";
import { handleInvitationStatus } from "@/lib/utils";
>>>>>>> ad84d40c

import { AddDocumentModal } from "@/components/documents/add-document-modal";
import { DocumentsList } from "@/components/documents/documents-list";
import { DocumentsPagination } from "@/components/documents/documents-pagination";
import SortButton from "@/components/documents/filters/sort-button";
import { AddFolderModal } from "@/components/folders/add-folder-modal";
import AppLayout from "@/components/layouts/app";
import { SearchBoxPersisted } from "@/components/search-box";
import { Button } from "@/components/ui/button";
<<<<<<< HEAD
import {
  Select,
  SelectContent,
  SelectItem,
  SelectTrigger,
  SelectValue,
} from "@/components/ui/select";
=======
>>>>>>> ad84d40c
import { Separator } from "@/components/ui/separator";

export default function Documents() {
  const router = useRouter();
  const teamInfo = useTeam();
  const queryParams = router.query;
  const currentPage = Number(queryParams["page"]) || 1;
  const pageSize = Number(queryParams["limit"]) || 10;
  const invitation = queryParams["invitation"] as "accepted" | "teamMember";

  // Handle invitation status
  if (invitation) {
    handleInvitationStatus(invitation, queryParams, router);
  }

  const { folders, loading: foldersLoading } = useRootFolders();
  const { documents, pagination, isValidating, isFiltered, loading } =
    useDocuments();

  const updatePagination = (newPage?: number, newPageSize?: number) => {
    const params = new URLSearchParams(window.location.search);
    
    if (newPage) params.set("page", newPage.toString());
    if (newPageSize) {
      params.set("limit", newPageSize.toString());
      params.set("page", "1");
    }
    
    router.push(`/documents?${params.toString()}`, undefined, { shallow: true });
  };

  const displayFolders = isFiltered ? [] : folders;

  return (
    <AppLayout>
      <div className="sticky top-0 mb-4 min-h-[calc(100vh-72px)] rounded-lg bg-white p-4 dark:bg-gray-900 sm:mx-4 sm:pt-8">
        <section className="mb-4 flex items-center justify-between space-x-2 sm:space-x-0">
          <div className="space-y-0 sm:space-y-1">
            <h2 className="text-xl font-semibold tracking-tight text-foreground sm:text-2xl">
              All Documents
            </h2>
            <p className="text-xs leading-4 text-muted-foreground sm:text-sm sm:leading-none">
              Manage all your documents in one place.
            </p>
          </div>
          <div className="flex items-center gap-x-2">
            <AddDocumentModal>
              <Button
                className="group flex flex-1 items-center justify-start gap-x-1 whitespace-nowrap px-1 text-left sm:gap-x-3 sm:px-3"
                title="Add Document"
              >
                <PlusIcon className="h-5 w-5 shrink-0" aria-hidden="true" />
                <span className="text-xs sm:text-base">Add Document</span>
              </Button>
            </AddDocumentModal>
            <AddFolderModal>
              <Button
                size="icon"
                variant="outline"
                className="border-gray-500 bg-gray-50 hover:bg-gray-200 dark:bg-black hover:dark:bg-muted"
              >
                <FolderPlusIcon
                  className="h-5 w-5 shrink-0"
                  aria-hidden="true"
                />
              </Button>
            </AddFolderModal>
          </div>
        </section>

        <div className="mb-2 flex justify-end gap-x-2">
          <div className="relative w-full sm:max-w-xs">
            <SearchBoxPersisted loading={isValidating} inputClassName="h-10" />
          </div>
          <SortButton />
        </div>

        <section id="documents-header-count" />

        <Separator className="mb-5 bg-gray-200 dark:bg-gray-800" />

        <DocumentsList
          documents={documents}
          folders={displayFolders}
          teamInfo={teamInfo}
          loading={loading}
          foldersLoading={foldersLoading}
        />

        {isFiltered && pagination && (
          <DocumentsPagination
            currentPage={currentPage}
            pageSize={pageSize}
            totalDocuments={pagination.total}
            totalShownDocuments={documents.length}
            totalPages={pagination.pages}
            onPageChange={updatePagination}
            onPageSizeChange={(size) => updatePagination(undefined, size)}
          />
        )}
      </div>
    </AppLayout>
  );
}<|MERGE_RESOLUTION|>--- conflicted
+++ resolved
@@ -2,21 +2,9 @@
 
 import { useTeam } from "@/context/team-context";
 import { FolderPlusIcon, PlusIcon } from "lucide-react";
-<<<<<<< HEAD
-import {
-  ChevronLeftIcon,
-  ChevronRightIcon,
-  ChevronsLeftIcon,
-  ChevronsRightIcon,
-} from "lucide-react";
-
-import useDocuments, { useRootFolders } from "@/lib/swr/use-documents";
-=======
-
 import { useRouter } from "next/router";
 import useDocuments, { useRootFolders } from "@/lib/swr/use-documents";
 import { handleInvitationStatus } from "@/lib/utils";
->>>>>>> ad84d40c
 
 import { AddDocumentModal } from "@/components/documents/add-document-modal";
 import { DocumentsList } from "@/components/documents/documents-list";
@@ -26,17 +14,6 @@
 import AppLayout from "@/components/layouts/app";
 import { SearchBoxPersisted } from "@/components/search-box";
 import { Button } from "@/components/ui/button";
-<<<<<<< HEAD
-import {
-  Select,
-  SelectContent,
-  SelectItem,
-  SelectTrigger,
-  SelectValue,
-} from "@/components/ui/select";
-=======
->>>>>>> ad84d40c
-import { Separator } from "@/components/ui/separator";
 
 export default function Documents() {
   const router = useRouter();
